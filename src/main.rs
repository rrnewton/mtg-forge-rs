//! MTG Forge Rust - Main Binary
//!
//! Text-based Magic: The Gathering game engine with TUI support

use clap::{Parser, Subcommand, ValueEnum};
use mtg_forge_rs::{
    game::{
        random_controller::RandomController, zero_controller::ZeroController, GameLoop,
        HeuristicController, InteractiveController, VerbosityLevel,
    },
    loader::{AsyncCardDatabase as CardDatabase, DeckLoader, GameInitializer},
    Result,
};
use std::path::PathBuf;

/// Controller type for AI agents
#[derive(Debug, Clone, Copy, ValueEnum)]
enum ControllerType {
    /// Always chooses first meaningful action (for testing)
    Zero,
    /// Makes random choices
    Random,
<<<<<<< HEAD
    /// Interactive text UI controller for human play
    Interactive,
    /// Heuristic AI controller with strategic decision making
    Heuristic,
=======
    /// Text UI controller for human play via stdin
    Tui,
    // TODO: Add this when implemented
    // /// AI controller with strategic decision making
    // Ai,
>>>>>>> 8c92f0f2
}

/// Verbosity level for game output (custom parser supporting both names and numbers)
#[derive(Debug, Clone, Copy)]
struct VerbosityArg(VerbosityLevel);

impl std::str::FromStr for VerbosityArg {
    type Err = String;

    fn from_str(s: &str) -> std::result::Result<Self, Self::Err> {
        match s.to_lowercase().as_str() {
            "silent" | "0" => Ok(VerbosityArg(VerbosityLevel::Silent)),
            "minimal" | "1" => Ok(VerbosityArg(VerbosityLevel::Minimal)),
            "normal" | "2" => Ok(VerbosityArg(VerbosityLevel::Normal)),
            "verbose" | "3" => Ok(VerbosityArg(VerbosityLevel::Verbose)),
            _ => Err(format!(
                "invalid verbosity level '{s}' (expected: silent/0, minimal/1, normal/2, verbose/3)"
            )),
        }
    }
}

impl From<VerbosityArg> for VerbosityLevel {
    fn from(arg: VerbosityArg) -> Self {
        arg.0
    }
}

#[derive(Parser)]
#[command(name = "mtg")]
#[command(about = "MTG Forge Rust - Magic: The Gathering Game Engine", long_about = None)]
struct Cli {
    #[command(subcommand)]
    command: Commands,
}

#[derive(Subcommand)]
enum Commands {
    /// Text UI Mode - Interactive Forge Gameplay
    Tui {
        /// Deck file (.dck) for player 1
        #[arg(value_name = "PLAYER1_DECK")]
        deck1: PathBuf,

        /// Deck file (.dck) for player 2
        #[arg(value_name = "PLAYER2_DECK")]
        deck2: PathBuf,

        /// Player 1 controller type
        #[arg(long, value_enum, default_value = "random")]
        p1: ControllerType,

        /// Player 2 controller type
        #[arg(long, value_enum, default_value = "random")]
        p2: ControllerType,

        /// Set random seed for deterministic testing
        #[arg(long)]
        seed: Option<u64>,

        /// Load all cards from cardsfolder (default: only load cards in decks)
        #[arg(long)]
        load_all_cards: bool,

        /// Verbosity level for game output (0=silent, 1=minimal, 2=normal, 3=verbose)
        #[arg(long, default_value = "normal", short = 'v')]
        verbosity: VerbosityArg,

        /// Use numeric-only choice format (for comparison with Java Forge)
        #[arg(long)]
        numeric_choices: bool,
    },

    /// Run games for profiling (use with cargo-heaptrack or cargo-flamegraph)
    Profile {
        /// Number of games to run
        #[arg(long, short = 'g', default_value_t = 1000)]
        games: usize,

        /// Random seed for deterministic profiling
        #[arg(long, default_value_t = 42)]
        seed: u64,

        /// Deck file to use (uses same deck for both players)
        #[arg(long, short = 'd', default_value = "test_decks/simple_bolt.dck")]
        deck: PathBuf,
    },
}

#[tokio::main]
async fn main() -> Result<()> {
    let cli = Cli::parse();

    match cli.command {
        Commands::Tui {
            deck1,
            deck2,
            p1,
            p2,
            seed,
            load_all_cards,
            verbosity,
            numeric_choices,
        } => {
            run_tui(
                deck1,
                deck2,
                p1,
                p2,
                seed,
                load_all_cards,
                verbosity,
                numeric_choices,
            )
            .await?
        }
        Commands::Profile { games, seed, deck } => run_profile(games, seed, deck).await?,
    }

    Ok(())
}

/// Run TUI with async card loading
#[allow(clippy::too_many_arguments)] // CLI parameters naturally map to function args
async fn run_tui(
    deck1_path: PathBuf,
    deck2_path: PathBuf,
    p1_type: ControllerType,
    p2_type: ControllerType,
    seed: Option<u64>,
    load_all_cards: bool,
    verbosity: VerbosityArg,
    numeric_choices: bool,
) -> Result<()> {
    let verbosity: VerbosityLevel = verbosity.into();
    println!("=== MTG Forge Rust - Text UI Mode ===\n");

    // Load decks
    println!("Loading deck files...");
    let deck1 = DeckLoader::load_from_file(&deck1_path)?;
    let deck2 = DeckLoader::load_from_file(&deck2_path)?;
    println!("  Player 1: {} cards", deck1.total_cards());
    println!("  Player 2: {} cards\n", deck2.total_cards());

    // Create async card database
    let cardsfolder = PathBuf::from("cardsfolder");
    let card_db = CardDatabase::new(cardsfolder);

    // Load cards based on mode
    println!("Loading card database...");
    let (count, duration) = if load_all_cards {
        // Load all cards from cardsfolder
        card_db.eager_load().await?
    } else {
        // Load only cards needed for the two decks
        let mut unique_names = deck1.unique_card_names();
        unique_names.extend(deck2.unique_card_names());
        card_db.load_cards(&unique_names).await?
    };
    println!("  Loaded {count} cards");
    eprintln!("  (Loading time: {:.2}ms)", duration.as_secs_f64() * 1000.0);

    // Initialize game
    println!("Initializing game...");
    let game_init = GameInitializer::new(&card_db);
    let mut game = game_init
        .init_game(
            "Player 1".to_string(),
            &deck1,
            "Player 2".to_string(),
            &deck2,
            20, // starting life
        )
        .await?;

    // Set random seed if provided
    if let Some(seed_value) = seed {
        game.rng_seed = seed_value;
        println!("Using random seed: {seed_value}");
    }

    // Enable numeric choices mode if requested
    if numeric_choices {
        game.logger.set_numeric_choices(true);
        println!("Numeric choices mode: enabled");
    }

    println!("Game initialized!");
    println!("  Player 1: Player 1 ({p1_type:?})");
    println!("  Player 2: Player 2 ({p2_type:?})\n");

    // Create controllers based on agent types
    let (p1_id, p2_id) = {
        let p1 = game.get_player_by_idx(0).expect("Should have player 1");
        let p2 = game.get_player_by_idx(1).expect("Should have player 2");
        (p1.id, p2.id)
    };

    let mut controller1: Box<dyn mtg_forge_rs::game::controller::PlayerController> = match p1_type {
        ControllerType::Zero => Box::new(ZeroController::new(p1_id)),
        ControllerType::Random => {
            if let Some(seed_value) = seed {
                Box::new(RandomController::with_seed(p1_id, seed_value))
            } else {
                Box::new(RandomController::new(p1_id))
            }
        }
<<<<<<< HEAD
        ControllerType::Interactive => Box::new(InteractiveController::new(p1_id)),
        ControllerType::Heuristic => Box::new(HeuristicController::new(p1_id)),
=======
        ControllerType::Tui => Box::new(InteractiveController::new(p1_id)),
>>>>>>> 8c92f0f2
    };

    let mut controller2: Box<dyn mtg_forge_rs::game::controller::PlayerController> = match p2_type {
        ControllerType::Zero => Box::new(ZeroController::new(p2_id)),
        ControllerType::Random => {
            if let Some(seed_value) = seed {
                // Use seed + 1 for player 2 so they have different random sequences
                Box::new(RandomController::with_seed(p2_id, seed_value + 1))
            } else {
                Box::new(RandomController::new(p2_id))
            }
        }
<<<<<<< HEAD
        ControllerType::Interactive => Box::new(InteractiveController::new(p2_id)),
        ControllerType::Heuristic => Box::new(HeuristicController::new(p2_id)),
=======
        ControllerType::Tui => Box::new(InteractiveController::new(p2_id)),
>>>>>>> 8c92f0f2
    };

    if verbosity >= VerbosityLevel::Minimal {
        println!("=== Starting Game ===\n");
    }

    // Run the game loop
    let mut game_loop = GameLoop::new(&mut game).with_verbosity(verbosity);
    let result = game_loop.run_game(&mut *controller1, &mut *controller2)?;

    // Display results
    if verbosity >= VerbosityLevel::Minimal {
        println!("\n=== Game Over ===");
        match result.winner {
            Some(winner_id) => {
                let winner = game.get_player(winner_id)?;
                println!("Winner: {}", winner.name);
            }
            None => {
                println!("Game ended in a draw");
            }
        }
        println!("Turns played: {}", result.turns_played);
        println!("Reason: {:?}", result.end_reason);

        // Final state
        println!("\n=== Final State ===");
        for player in game.players.iter() {
            println!("  {}: {} life", player.name, player.life);
        }
    }

    Ok(())
}

/// Run profiling games
async fn run_profile(iterations: usize, seed: u64, deck_path: PathBuf) -> Result<()> {
    println!("=== MTG Forge Rust - Profiling Mode ===\n");

    // Load deck
    println!("Loading deck...");
    let deck = DeckLoader::load_from_file(&deck_path)?;
    println!("  Deck: {} cards", deck.total_cards());

    // Create card database (lazy loading - only loads cards on-demand)
    let cardsfolder = PathBuf::from("cardsfolder");
    let card_db = CardDatabase::new(cardsfolder);

    // Prefetch deck cards (not all 31k cards, just what we need)
    let start = std::time::Instant::now();
    let unique_names = deck.unique_card_names();
    let (count, _) = card_db.load_cards(&unique_names).await?;
    let duration = start.elapsed();
    println!(
        "  Loaded {count} cards in {:.2}ms\n",
        duration.as_secs_f64() * 1000.0
    );

    println!("Profiling game execution...");
    println!("Running {iterations} games with seed {seed}");
    println!();

    // Run games in a tight loop for profiling
    for i in 0..iterations {
        // Initialize game
        let game_init = GameInitializer::new(&card_db);
        let mut game = game_init
            .init_game(
                "Player 1".to_string(),
                &deck,
                "Player 2".to_string(),
                &deck,
                20,
            )
            .await?;
        game.rng_seed = seed;

        // Create random controllers
        let players: Vec<_> = game.players.iter().map(|p| p.id).collect();
        let p1_id = players[0];
        let p2_id = players[1];

        let mut controller1 = RandomController::with_seed(p1_id, seed);
        let mut controller2 = RandomController::with_seed(p2_id, seed + 1);

        // Run game
        let mut game_loop = GameLoop::new(&mut game).with_verbosity(VerbosityLevel::Silent);
        game_loop.run_game(&mut controller1, &mut controller2)?;

        // Print progress every 100 games
        if (i + 1) % 100 == 0 {
            println!("Completed {} games", i + 1);
        }
    }

    println!();
    println!("Profiling complete! {iterations} games executed.");
    println!();
    println!("For heap profiling:");
    println!("  cargo heaptrack --bin mtg -- profile --games {iterations} --seed {seed}");
    println!("  Or: make heapprofile");
    println!();
    println!("For CPU profiling:");
    println!("  cargo flamegraph --bin mtg -- profile --games {iterations} --seed {seed}");
    println!("  Or: make profile");

    Ok(())
}<|MERGE_RESOLUTION|>--- conflicted
+++ resolved
@@ -20,18 +20,10 @@
     Zero,
     /// Makes random choices
     Random,
-<<<<<<< HEAD
-    /// Interactive text UI controller for human play
-    Interactive,
+    /// Text UI controller for human play via stdin
+    Tui,
     /// Heuristic AI controller with strategic decision making
     Heuristic,
-=======
-    /// Text UI controller for human play via stdin
-    Tui,
-    // TODO: Add this when implemented
-    // /// AI controller with strategic decision making
-    // Ai,
->>>>>>> 8c92f0f2
 }
 
 /// Verbosity level for game output (custom parser supporting both names and numbers)
@@ -239,12 +231,8 @@
                 Box::new(RandomController::new(p1_id))
             }
         }
-<<<<<<< HEAD
-        ControllerType::Interactive => Box::new(InteractiveController::new(p1_id)),
+        ControllerType::Tui => Box::new(InteractiveController::new(p1_id)),
         ControllerType::Heuristic => Box::new(HeuristicController::new(p1_id)),
-=======
-        ControllerType::Tui => Box::new(InteractiveController::new(p1_id)),
->>>>>>> 8c92f0f2
     };
 
     let mut controller2: Box<dyn mtg_forge_rs::game::controller::PlayerController> = match p2_type {
@@ -257,12 +245,8 @@
                 Box::new(RandomController::new(p2_id))
             }
         }
-<<<<<<< HEAD
-        ControllerType::Interactive => Box::new(InteractiveController::new(p2_id)),
+        ControllerType::Tui => Box::new(InteractiveController::new(p2_id)),
         ControllerType::Heuristic => Box::new(HeuristicController::new(p2_id)),
-=======
-        ControllerType::Tui => Box::new(InteractiveController::new(p2_id)),
->>>>>>> 8c92f0f2
     };
 
     if verbosity >= VerbosityLevel::Minimal {
