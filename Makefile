# MTG Forge Rust - Development Makefile
#
# Quick reference for common development tasks
.PHONY: help build test validate clean run check fmt clippy doc docs examples full-benchmark bench-snapshot bench-logging profile heapprofile count setup-claude claude-github claude-beads happy

# Default target - show available commands
help:
	@echo "MTG Forge Rust - Available Commands:"
	@echo ""
	@echo "  make build          - Build the project (cargo build)"
	@echo "  make test           - Run unit tests (cargo test)"
	@echo "  make validate       - Full pre-commit validation (tests + examples + lint)"
	@echo "  make examples       - Run all examples"
	@echo "  make full-benchmark - Run all performance benchmarks (slow)"
	@echo "  make bench-snapshot - Run snapshot benchmark only"
	@echo "  make bench-logging  - Run stdout logging benchmark only"
	@echo "  make profile        - Profile game execution with flamegraph (CPU time)"
	@echo "  make heapprofile    - Profile allocations with heaptrack"
	@echo "  make clean          - Clean build artifacts (cargo clean)"
	@echo "  make run            - Run the main binary (cargo run)"
	@echo "  make check          - Fast compilation check (cargo check)"
	@echo "  make fmt            - Format code (cargo fmt)"
	@echo "  make clippy         - Run linter (cargo clippy)"
<<<<<<< HEAD
=======
	@echo "  make doc            - Generate documentation and open in browser"
>>>>>>> ee7a6a25
	@echo "  make docs           - Generate documentation (no browser)"
	@echo ""

# Build the project
build:
	@echo "=== Building project ==="
	cargo build

# Build release version
build-release:
	@echo "=== Building release ==="
	cargo build --release

# Run unit tests
test:
	@echo "=== Running unit tests ==="
	cargo nextest run

# Fast compilation check (no codegen)
check:
	@echo "=== Running cargo check ==="
	cargo check

# Format code
fmt:
	@echo "=== Formatting code ==="
	cargo fmt --all

# Check formatting without modifying files
fmt-check:
	@echo "=== Checking code formatting ==="
	cargo fmt --all -- --check

# Run clippy linter
clippy:
	@echo "=== Running clippy ==="
	cargo clippy --all-targets --all-features -- -D warnings

count:
	@echo "=== Counting lines of code ==="
	cargo install cloc 2>/dev/null || true
	cloc src; cloc scripts; cloc tests

# Run all examples
examples:
	@echo "=== Running examples ==="
	@echo ""
	@./scripts/run_examples.sh

# Comprehensive pre-commit validation with caching
# Runs all tests, examples, and checks
# Caches results based on commit hash to avoid redundant validation
# Use: make validate ARGS=--force to skip cache
# Use: make validate ARGS=--sequential to run sequentially (fail on first error)
# Use: make validate ARGS="--force --sequential" to combine options
# See scripts/validate.sh for implementation details
validate:
	@./scripts/validate.sh $(ARGS)

# Internal target that actually runs validation
# This is called by scripts/validate.sh
# Runs validation steps in parallel using make -j
validate-impl:
	@echo "=== Starting parallel validation ==="
	@echo ""
	@$(MAKE) -j4 validate-parallel-steps
	@echo ""
	@echo "=== All validation steps completed ==="
	@echo ""

# Sequential validation - runs steps one at a time, fails on first error
# This is called by scripts/validate.sh when --sequential flag is used
validate-impl-sequential:
	@echo "=== Starting sequential validation ==="
	@echo ""
	@$(MAKE) validate-fmt-check-step
	@echo ""
	@$(MAKE) validate-clippy-step
	@echo ""
	@$(MAKE) validate-test-step
	@echo ""
	@$(MAKE) validate-examples-step
	@echo ""
	@echo "=== All validation steps completed ==="
	@echo ""

# Parallel validation steps - these will run concurrently when invoked with -j
.PHONY: validate-parallel-steps validate-impl-sequential validate-fmt-check-step validate-clippy-step validate-test-step validate-examples-step
validate-parallel-steps: validate-fmt-check-step validate-clippy-step validate-test-step validate-examples-step

validate-fmt-check-step:
	@$(MAKE) fmt-check
	@echo "✓ fmt-check completed"

validate-clippy-step:
	@$(MAKE) clippy
	@echo "✓ clippy completed"

validate-test-step:
	@$(MAKE) test
	@echo "✓ test completed"

validate-examples-step:
	@$(MAKE) examples
	@echo "✓ examples completed"

<<<<<<< HEAD
# Generate documentation without opening browser
docs:
=======
# Generate documentation and open in browser
doc:
>>>>>>> ee7a6a25
	@echo "=== Generating documentation ==="
	cargo doc --no-deps

# Generate documentation without opening browser
docs:
	@echo "=== Generating documentation ==="
	cargo doc --no-deps

# Clean build artifacts
clean:
	@echo "=== Cleaning build artifacts ==="
	cargo clean

# Run the main binary
run:
	@echo "=== Running main binary ==="
	cargo run

# Run with release optimizations
run-release:
	@echo "=== Running release binary ==="
	cargo run --release

# Install development dependencies
setup:
	@echo "=== Installing development tools ==="
	rustup component add rustfmt clippy

# Show project info
info:
	@echo "Project: MTG Forge Rust"
	@echo "Rust version: $$(rustc --version)"
	@echo "Cargo version: $$(cargo --version)"
	@cargo tree --depth 1

# Run all performance benchmarks (takes a long time)
full-benchmark:
	@echo "=== Running all benchmarks ==="
	cargo bench --bench game_benchmark

# Run snapshot benchmark only (fast)
bench-snapshot:
	@echo "=== Running snapshot benchmark ==="
	cargo bench --bench game_benchmark snapshot

# Run stdout logging benchmark only (fast)
bench-logging:
	@echo "=== Running stdout logging benchmark ==="
	cargo bench --bench game_benchmark stdout_logging

# Profile game execution with flamegraph (CPU time profiling)
# Requires cargo-flamegraph: cargo install flamegraph
profile:
	@echo "=== Profiling game execution with flamegraph (CPU time) ==="
	@echo "This will run 1000 games (seed 42) and generate a flamegraph"
	@echo "Output will be saved to experiment_results/flamegraph.svg"
	@echo ""
	@mkdir -p experiment_results
	@if ! command -v cargo-flamegraph >/dev/null 2>&1; then \
		echo "Error: cargo-flamegraph not found"; \
		echo "Install with: cargo install flamegraph"; \
		exit 1; \
	fi
	cargo flamegraph --bin mtg --output experiment_results/flamegraph.svg -- profile --games 1000 --seed 42
	@echo ""
	@echo "Flamegraph saved to: experiment_results/flamegraph.svg"
	@echo "Open with: firefox experiment_results/flamegraph.svg (or your browser of choice)"

profile2: build-release
	@mkdir -p experiment_results
	cd experiment_results && perf record -g --call-graph dwarf -- ../target/release/mtg profile --games 5000 --seed 42
	cd experiment_results && perf report

# Profile allocations with heaptrack
# Requires cargo-heaptrack: cargo install cargo-heaptrack
# Also requires heaptrack: apt-get install heaptrack (or equivalent)
heapprofile:
	@echo "=== Profiling allocations with heaptrack ==="
	@echo "This will run 100 games (seed 42) and generate allocation profile"
	@echo "Output will be saved to experiment_results/heaptrack.profile.*.zst"
	@echo ""
	@mkdir -p experiment_results
	@if ! command -v cargo-heaptrack >/dev/null 2>&1; then \
		echo "Error: cargo-heaptrack not found"; \
		echo "Install with: cargo install cargo-heaptrack"; \
		echo ""; \
		echo "Also requires heaptrack system package:"; \
		echo "  Ubuntu/Debian: sudo apt-get install heaptrack"; \
		echo "  Fedora: sudo dnf install heaptrack"; \
		echo "  Arch: sudo pacman -S heaptrack"; \
		exit 1; \
	fi
	HEAPTRACK_OUTPUT=experiment_results cargo heaptrack --bin mtg --release -- profile --games 100 --seed 42
	@# Move heaptrack files to experiment_results if they were created in root
	@if ls heaptrack.profile.* 2>/dev/null; then \
		mv heaptrack.profile.* experiment_results/ 2>/dev/null || true; \
	fi
	@echo ""
	@echo "=== Profiling complete! Now analyzing results ==="
	@echo ""
	./scripts/analyze_heapprofile.sh
	@echo ""
	@echo "Analysis complete! Check output above for top allocation sites."

# TODO: need a way to pass this into happy on the CLI.
# It can take an MCP action to change it, but that's lame and wasteful.
.session_title.txt:
	echo mtg-container-`hostname` > $@

happy: .session_title.txt
	TZ=America/New_York happy claude --dangerously-skip-permissions "Tell happy to change the title to "`cat .session_title.txt`

setup-claude: claude-github claude-beads

claude-github:
	claude mcp add --transport http github https://api.githubcopilot.com/mcp -H "Authorization: Bearer $GITHUB_PERSONAL_ACCESS_TOKEN"

claude-beads:
	claude plugin marketplace add steveyegge/beads
	claude plugin install beads<|MERGE_RESOLUTION|>--- conflicted
+++ resolved
@@ -21,10 +21,7 @@
 	@echo "  make check          - Fast compilation check (cargo check)"
 	@echo "  make fmt            - Format code (cargo fmt)"
 	@echo "  make clippy         - Run linter (cargo clippy)"
-<<<<<<< HEAD
-=======
 	@echo "  make doc            - Generate documentation and open in browser"
->>>>>>> ee7a6a25
 	@echo "  make docs           - Generate documentation (no browser)"
 	@echo ""
 
@@ -131,15 +128,10 @@
 	@$(MAKE) examples
 	@echo "✓ examples completed"
 
-<<<<<<< HEAD
-# Generate documentation without opening browser
-docs:
-=======
 # Generate documentation and open in browser
 doc:
->>>>>>> ee7a6a25
 	@echo "=== Generating documentation ==="
-	cargo doc --no-deps
+	cargo doc --no-deps --open
 
 # Generate documentation without opening browser
 docs:
